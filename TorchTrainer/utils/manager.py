--- conflicted
+++ resolved
@@ -21,22 +21,13 @@
 
 
 class ManagerMeta(type):
-<<<<<<< HEAD
-    """通过元类, 使得全局类在创建实例之前先创建 _instance_dict 成员;
-    """
-=======
     """通过元类, 使得全局类在创建实例之前先创建 _instance_dict 成员;"""
 
->>>>>>> d7734d5d
     def __init__(cls, *args):
         cls._instance_dict = OrderedDict()
         params = inspect.getfullargspec(cls)
         params_names = params[0] if params[0] else []
-<<<<<<< HEAD
-        assert 'name' in params_names, f'{cls} must have the `name` argument'
-=======
         assert "name" in params_names, f"{cls} must have the `name` argument"
->>>>>>> d7734d5d
         super().__init__(*args)
 
 
