import copy
import logging
import os
import os.path as osp
import pickle
import platform
import time
import warnings
from collections import OrderedDict
from functools import partial
from typing import Callable, Dict, List, Optional, Sequence, Union

import torch
import torch.nn as nn
from torch.nn.parallel.distributed import DistributedDataParallel
from torch.optim import Optimizer
from torch.utils.data import DataLoader

import TorchTrainer
from TorchTrainer.config import Config, ConfigDict
from TorchTrainer.datasets import worker_init_fn as default_worker_init_fn
from TorchTrainer.utils.device import get_device
from TorchTrainer.utils.dist import (
    broadcast,
    get_dist_info,
    get_rank,
    init_dist,
    is_distributed,
    master_only,
)
from TorchTrainer.evaluator import Evaluator
from TorchTrainer.utils.fileio import join_path
from TorchTrainer.hooks import Hook
from TorchTrainer.utils.logging import MessageHub, GLogger, print_log
from TorchTrainer.model import (
    TTDistributedDataParallel,
    convert_sync_batchnorm,
    is_model_wrapper,
    revert_sync_batchnorm,
)
from TorchTrainer.optim import (
    OptimWrapper,
    OptimWrapperDict,
    _ParamScheduler,
    build_optim_wrapper,
)
from TorchTrainer.utils.registry import (
    DATA_SAMPLERS,
    DATASETS,
    EVALUATOR,
    FUNCTIONS,
    HOOKS,
    LOG_PROCESSORS,
    LOOPS,
    MODEL_WRAPPERS,
    MODELS,
    OPTIM_WRAPPERS,
    PARAM_SCHEDULERS,
    RUNNERS,
    VISUALIZERS,
)
from TorchTrainer.utils import (
    apply_to,
    digit_version,
    get_git_hash,
    is_seq_of,
    mkdir_or_exist,
)
from TorchTrainer.utils.dl_utils import (
    TORCH_VERSION,
    collect_env,
    set_multi_processing,
)
from TorchTrainer.utils.visualization import Visualizer
from .base_loop import BaseLoop
from .checkpoint import (
    _load_checkpoint,
    _load_checkpoint_to_model,
    find_latest_checkpoint,
    save_checkpoint,
    weights_to_cpu,
)
from .log_processor import LogProcessor
from .loops import EpochBasedTrainLoop, IterBasedTrainLoop, TestLoop, ValLoop
from .priority import Priority, get_priority
from .utils import set_random_seed

ConfigType = Union[Dict, Config, ConfigDict]
ParamSchedulerType = Union[List[_ParamScheduler], Dict[str, List[_ParamScheduler]]]
OptimWrapperType = Union[OptimWrapper, OptimWrapperDict]


@RUNNERS.register_module()
class Runner:
    """通过配置参数中定义的规则构建 PyTorch 助手, 用于训练, 验证, 测试, 评估和可视化模型.
    - 实现逻辑:
        - 初始化数据加载器, 模型, 优化器, 评估器, 日志处理器, 可视化器, 钩子等组件.
        - 实现调用 "train", "val", "test" 等方法运行逻辑.
            - "train" 方法实现训练逻辑.

    - 为了避免重复修改配置, Runner 的构造采用了延迟初始化, 即部分组件仅在使用时才初始化.
    - Runner 支持直接构造或通过构造函数 "from_cfg" 从配置参数来构造, 该参数可以是一个配置字典.

    """

    def __init__(
        self,
        work_dir: str,  # 工作目录
        model: Union[nn.Module, Dict],  # 模型
        data_preprocessor: Union[nn.Module, Dict, None] = None,  # 模型所需的数据预处理器
        train_dataloader: Optional[Union[DataLoader, Dict]] = None,  # 训练数据加载器
        train_cfg: Optional[Dict] = None,  # 训练循环配置
        auto_scale_lr: Optional[Dict] = None,  # 自动缩放学习率
        optim_wrapper: Optional[Union[OptimWrapper, Dict]] = None,  # 优化器
        param_scheduler: Optional[
            Union[_ParamScheduler, Dict, List]
        ] = None,  # 优化器参数调度器
        val_dataloader: Optional[Union[DataLoader, Dict]] = None,  # 验证数据加载器
        val_cfg: Optional[Dict] = None,  # 验证循环配置
        val_evaluator: Optional[Union[Evaluator, Dict, List]] = None,  # 验证评估器
        test_dataloader: Optional[Union[DataLoader, Dict]] = None,  # 测试数据加载器
        test_cfg: Optional[Dict] = None,  # 测试循环配置
        test_evaluator: Optional[Union[Evaluator, Dict, List]] = None,  # 测试评估器
        custom_hooks: Optional[List[Union[Hook, Dict]]] = None,  # 自定义钩子
        resume: bool = False,  # 是否从断点继续训练
        load_from: Optional[str] = None,  # 加载模型的路径
        launcher: str = "none",  # 启动器
        env_cfg: Dict = dict(dist_cfg=dict(backend="nccl")),  # 环境配置
        log_processor: Optional[Dict] = None,  # 日志处理器
        log_level: str = "INFO",  # 日志级别
        visualizer: Optional[Union[Visualizer, Dict]] = None,  # 可视化器
        randomness: Dict = dict(seed=None),  # 随机种子
        experiment_name: Optional[str] = None,  # 实验名称
        cfg: Optional[ConfigType] = None,  # 用于从配置参数构造 Runner
    ):
        # 参数检查: 工作目录 (应该存在)
        self._work_dir = osp.abspath(work_dir)
        mkdir_or_exist(self._work_dir)

        if cfg is not None:
            if isinstance(cfg, Config):
                self.cfg = copy.deepcopy(cfg)
            elif isinstance(cfg, dict):
                self.cfg = Config(cfg)
        else:
            self.cfg = Config(dict())

        # 参数检查: 是否训练 (train_dataloader, train_cfg, optim_wrapper 应该全部为 None 或全部不为 None)
        training_related = [train_dataloader, train_cfg, optim_wrapper]
        if not (
            all(item is None for item in training_related)
            or all(item is not None for item in training_related)
        ):
            raise ValueError(
                "train_dataloader、 train_cfg 和 optim_wrapper 应该全部为 None 或不为 None, 但是 "
                f"train_dataloader={train_dataloader}, "
                f"train_cfg={train_cfg}, "
                f"optim_wrapper={optim_wrapper}."
            )

        # 参数检查: 学习率调整器(没有 optim_wrapper 时, param_scheduler 应该为 None)
        if (
            param_scheduler is not None and optim_wrapper is None
        ):  # 如果不需要调整优化器的学习率、动量或其他参数, param_scheduler 可以为 None
            raise ValueError(
                "param_scheduler should be None when optim_wrapper is None, "
                f"but got {param_scheduler}"
            )
        # 参数检查: 学习率调整器应该是一个列表或字典
        self._check_scheduler_cfg(param_scheduler)

        # 参数检查: 是否有验证 (val_dataloader, val_cfg, val_evaluator 应该全部为 None 或全部不为 None)
        val_related = [val_dataloader, val_cfg, val_evaluator]
        if not (
            all(item is None for item in val_related)
            or all(item is not None for item in val_related)
        ):
            raise ValueError(
                "val_dataloader, val_cfg, 和 val_evaluator 应该全部为 None 或不为 None, 但是 "
                f"val_dataloader={val_dataloader}, val_cfg={val_cfg}, "
                f"val_evaluator={val_evaluator}"
            )

        # 参数检查: 是否有测试 (test_dataloader, test_cfg, test_evaluator 应该全部为 None 或全部不为 None)
        test_related = [test_dataloader, test_cfg, test_evaluator]
        if not (
            all(item is None for item in test_related)
            or all(item is not None for item in test_related)
        ):
            raise ValueError(
                "test_dataloader, test_cfg, 和 test_evaluator 应该全部为 None 或不为 None, 但是 "
                f"test_dataloader={test_dataloader}, test_cfg={test_cfg}, "
                f"test_evaluator={test_evaluator}"
            )

        # 参数初始化: 多进程启动方式的控制参数(_distributed)
        self._launcher = launcher
        if self._launcher == "none":
            self._distributed = False
        else:
            self._distributed = True

        # 参数初始化: 分布式环境信息初始化与记录
        self.setup_env(env_cfg)

        # 参数初始化: 实验名称记录, 基于时间戳
        if experiment_name is not None:
            self._experiment_name = f"{experiment_name}_{self._timestamp}"
        else:
            self._experiment_name = self.timestamp

        # 参数初始化: 随机种子(random, numpy, torch, cuda, backends.cudnn)
        self._randomness_cfg = randomness
        self.set_randomness(**randomness)

        # 对象构造: 构造日志处理器(log_processor)
        self._log_dir = osp.join(self.work_dir, self.timestamp)
        mkdir_or_exist(self._log_dir)
        self.log_processor = self.build_log_processor(log_processor)
        self.logger = self.build_logger(log_level=log_level)

        # 日志记录: 记录当前运行的环境信息, 包括: TorchTrainer 版本, PyTorch 版本, CUDA 版本, CUDNN 版本, 系统信息, 环境变量, Python 版本, Git 版本
        self._log_env(env_cfg)

        # 对象构造: 构造消息中心(message_hub)和可视化器(visualizer)
        self.message_hub = self.build_message_hub()
        self.visualizer = self.build_visualizer(visualizer)
        if self.cfg:
            self.visualizer.add_config(self.cfg)

        # 参数初始化: 数据加载器(train_dataloader, val_dataloader, test_dataloader)
        self._train_dataloader = train_dataloader
        self._val_dataloader = val_dataloader
        self._test_dataloader = test_dataloader

        # 对象构造: 构造模型(model)
        self._load_from = load_from
        self._resume = resume
        self._has_loaded = (
            False  # flag to mark whether checkpoint has been loaded or resumed
        )

        if isinstance(model, dict) and data_preprocessor is not None:
            model.setdefault("data_preprocessor", data_preprocessor)
        self.model = self.build_model(model)
        self.model = self.wrap_model(self.cfg.get("model_wrapper_cfg"), self.model)

        if hasattr(self.model, "module"):
            self._model_name = self.model.module.__class__.__name__
        else:
            self._model_name = self.model.__class__.__name__

        # 参数初始化: 优化器(optim_wrapper) 和 优化器参数调度器(param_scheduler)

<<<<<<< HEAD

=======
>>>>>>> d7734d5d
        self.optim_wrapper = optim_wrapper
        self.auto_scale_lr = auto_scale_lr
        self.param_schedulers = param_scheduler

        # 参数初始化: 评估器(val_evaluator, test_evaluator)
        self._val_evaluator = val_evaluator
        self._test_evaluator = test_evaluator

        # 参数初始化: 训练循环(train_loop), 验证循环(val_loop), 测试循环(test_loop)
        self._train_loop = train_cfg
        self._val_loop = val_cfg
        self._test_loop = test_cfg

        # 对象构造: 构造钩子(hooks)
        self._hooks: List[Hook] = []
        self.register_hooks(custom_hooks)

        self.logger.info(
            f"Hooks will be executed in the following "
            f"order:\n{self.get_hooks_info()}"
        )

        # dump `cfg` to `work_dir`
        self.dump_config()

    @classmethod
    def from_cfg(cls, cfg: ConfigType) -> "Runner":
        """Build a runner from config.

        Args:
            cfg (ConfigType): A config used for building runner. Keys of
                ``cfg`` can see :meth:`__init__`.

        Returns:
            Runner: A runner build from ``cfg``.
        """
        cfg = copy.deepcopy(cfg)
        runner = cls(
            work_dir=cfg["work_dir"],
            experiment_name=cfg.get("experiment_name"),
            model=cfg["model"],
            data_preprocessor=cfg.get("data_preprocessor"),
            train_dataloader=cfg.get("train_dataloader"),
            optim_wrapper=cfg.get("optim_wrapper"),
            param_scheduler=cfg.get("param_scheduler"),
            auto_scale_lr=cfg.get("auto_scale_lr"),
            train_cfg=cfg.get("train_cfg"),
            val_dataloader=cfg.get("val_dataloader"),
            val_cfg=cfg.get("val_cfg"),
            val_evaluator=cfg.get("val_evaluator"),
            test_dataloader=cfg.get("test_dataloader"),
            test_cfg=cfg.get("test_cfg"),
            test_evaluator=cfg.get("test_evaluator"),
            custom_hooks=cfg.get("custom_hooks"),
            resume=cfg.get("resume", False),
            load_from=cfg.get("load_from"),
            launcher=cfg.get("launcher", "none"),
            env_cfg=cfg.get("env_cfg"),
            log_processor=cfg.get("log_processor"),
            log_level=cfg.get("log_level", "INFO"),
            visualizer=cfg.get("visualizer"),
            randomness=cfg.get("randomness", dict(seed=None)),
            cfg=cfg,
        )

        return runner

    def setup_env(self, env_cfg: Dict) -> None:
        """设置运行环境, 包括:

        - 设置多进程启动方式
        - 初始化分布式环境
        - 设置资源限制等

            env_cfg = dict(
                cudnn_benchmark=True,
                mp_cfg=dict(
                    mp_start_method='fork',
                    opencv_num_threads=0
                ),
                dist_cfg=dict(backend='nccl', timeout=1800),
                resource_limit=4096
            )
        """

        if env_cfg.get("cudnn_benchmark"):
            torch.backends.cudnn.benchmark = (
                True  # 设置为 True 时, 会根据输入数据的大小自动选择最合适的卷积算法, 来达到优化运行效率的问题.
            )

        # 设置多进程处理环境, 包括: 启动方式, opencv 多线程数, 是否使用分布式环境
        mp_cfg: dict = env_cfg.get("mp_cfg", {})
        set_multi_processing(**mp_cfg, distributed=self.distributed)

        # 首先设置分布式环境(因为日志记录器依赖于此环境信息), 包括: 多进程启动方式, 分布式后端, 超时时间等
        if self.distributed and not is_distributed():
            dist_cfg: dict = env_cfg.get("dist_cfg", {})
            init_dist(self.launcher, **dist_cfg)
        self._rank, self._world_size = get_dist_info()  # 记录当前进程的分布式全局排名和进程总数

        timestamp = torch.tensor(time.time(), dtype=torch.float64)

        broadcast(timestamp)  # 广播时间戳, 从 0 号进程广播时间戳到其他进程
        self._timestamp = time.strftime(
            "%Y%m%d_%H%M%S", time.localtime(timestamp.item())
        )

        if platform.system() != "Windows":
            import resource

            rlimit = resource.getrlimit(resource.RLIMIT_NOFILE)
            base_soft_limit = rlimit[0]
            hard_limit = rlimit[1]
            soft_limit = min(
                max(env_cfg.get("resource_limit", 4096), base_soft_limit), hard_limit
            )
            resource.setrlimit(resource.RLIMIT_NOFILE, (soft_limit, hard_limit))

    def set_randomness(
        self, seed, diff_rank_seed: bool = False, deterministic: bool = False
    ) -> None:
        """设置随机种子以确保可复现的结果

        Args:
            seed (int): A number to set random modules.
            diff_rank_seed (bool): 是否根据进程全局排名设置不同的种子. Defaults to False.
            deterministic (bool): 是否为CUDNN后端设置确定性选项, set `torch.backends.cudnn.deterministic`
                to True and `torch.backends.cudnn.benchmark` to False.
                Defaults to False.
        """
        self._deterministic = deterministic
        self._seed = set_random_seed(
            seed=seed, deterministic=deterministic, diff_rank_seed=diff_rank_seed
        )

    def build_logger(
        self, log_level: Union[int, str] = "INFO", log_file: str = None, **kwargs
    ) -> GLogger:
        """Build a global asscessable GLogger."""
        if log_file is None:
            log_file = osp.join(self._log_dir, f"{self.timestamp}.log")

        log_cfg = dict(log_level=log_level, log_file=log_file, **kwargs)
        log_cfg.setdefault("name", self._experiment_name)
        # 在PyTorch 2.0中, `torch.compile`可能会意外关闭所有用户定义的处理程序.
        # 使用文件模式'a'可以帮助防止 FileHandler 异常终止, 并确保日志文件在运行器的生命周期内能够持续更新.
        log_cfg.setdefault("file_mode", "a")

        return GLogger.get_instance(**log_cfg)

    def build_message_hub(self, message_hub: Optional[Dict] = None) -> MessageHub:
        """Build a global asscessable MessageHub.
        # 例: cur_epoch = MessageHub.get_current_instance().get_info('epoch')

        """
        if message_hub is None:
            message_hub = dict(name=self._experiment_name)
        elif isinstance(message_hub, dict):
            # ensure message_hub containing name key
            message_hub.setdefault("name", self._experiment_name)
        else:
            raise TypeError(
                f"message_hub should be dict or None, but got {message_hub}"
            )

        return MessageHub.get_instance(**message_hub)

    def build_visualizer(
        self, visualizer: Optional[Union[Visualizer, Dict]] = None
    ) -> Visualizer:
        """Build a global asscessable Visualizer.

        Args:
            visualizer (Visualizer or dict, optional): A Visualizer object
                or a dict to build Visualizer object. If ``visualizer`` is a
                Visualizer object, just returns itself. If not specified,
                default config will be used to build Visualizer object.
                Defaults to None.

        Returns:
            Visualizer: A Visualizer object build from ``visualizer``.
        """
        if visualizer is None:
            visualizer = dict(
                name=self._experiment_name,
                vis_backends=[dict(type="LocalVisBackend")],
                save_dir=self._log_dir,
            )
            return Visualizer.get_instance(**visualizer)

        if isinstance(visualizer, Visualizer):
            return visualizer

        if isinstance(visualizer, dict):
            # ensure visualizer containing name key
            visualizer.setdefault("name", self._experiment_name)
            visualizer.setdefault("save_dir", self._log_dir)
            return VISUALIZERS.build(visualizer)
        else:
            raise TypeError(
                "visualizer should be Visualizer object, a dict or None, "
                f"but got {visualizer}"
            )

    def build_model(self, model: Union[nn.Module, Dict]) -> nn.Module:
        """Build model."""
        if isinstance(model, nn.Module):
            return model
        elif isinstance(model, dict):
            model = MODELS.build(model)
            return model
        else:
            raise TypeError(
                "model should be a nn.Module object or dict, " f"but got {model}"
            )

    def wrap_model(
        self, model_wrapper_cfg: Optional[Dict], model: nn.Module
    ) -> Union[DistributedDataParallel, nn.Module]:
        """Wrap the model to :obj:`TTDistributedDataParallel` or other custom
        distributed data-parallel module wrappers.

        An example of ``model_wrapper_cfg``::

            model_wrapper_cfg = dict(
                broadcast_buffers=False,
                find_unused_parameters=False
            )

        Args:
            model_wrapper_cfg (dict, optional): Config to wrap model. If not
                specified, ``DistributedDataParallel`` will be used in
                distributed environment. Defaults to None.
            model (nn.Module): Model to be wrapped.

        Returns:
            nn.Module or DistributedDataParallel: nn.Module or subclass of
            ``DistributedDataParallel``.
        """
        if is_model_wrapper(model):
            if model_wrapper_cfg is not None:
                raise TypeError(
                    'model has been wrapped and "model_wrapper_cfg" should be '
                    f"None, but got {model_wrapper_cfg}"
                )

            return model

        # Set `export CUDA_VISIBLE_DEVICES=-1` to enable CPU training.
        model = model.to(get_device())

        if not self.distributed:
            self.logger.info(
                "Distributed training is not used, all SyncBatchNorm (SyncBN) "
                "layers in the model will be automatically reverted to "
                "BatchNormXd layers if they are used."
            )
            model = revert_sync_batchnorm(model)
            return model
        else:
            sync_bn = self.cfg.get("sync_bn", None)
            if sync_bn is not None:
                try:
                    model = convert_sync_batchnorm(model, sync_bn)
                except ValueError as e:
                    self.logger.error(
                        'cfg.sync_bn should be "torch"' f", but got {sync_bn}"
                    )
                    raise e
        if model_wrapper_cfg is None:
            find_unused_parameters = self.cfg.get("find_unused_parameters", False)
            # Sets the `find_unused_parameters` parameter in
            # torch.nn.parallel.DistributedDataParallel
            # TODO: may use a more elegant way to get local device ID.
            model = TTDistributedDataParallel(
                module=model,
                device_ids=[int(os.environ["LOCAL_RANK"])],
                broadcast_buffers=False,
                find_unused_parameters=find_unused_parameters,
            )
        else:
            model_wrapper_cfg.setdefault("type", "TTDistributedDataParallel")
            model_wrapper_type = MODEL_WRAPPERS.get(model_wrapper_cfg.get("type"))
            default_args: dict = dict()
            if issubclass(model_wrapper_type, DistributedDataParallel):
                default_args["device_ids"] = [int(os.environ["LOCAL_RANK"])]
            default_args["module"] = model
            model = MODEL_WRAPPERS.build(model_wrapper_cfg, default_args=default_args)
        return model

    def _init_model_weights(self) -> None:
        """Initialize the model weights if the model has
        :meth:`init_weights`"""
        model = self.model.module if is_model_wrapper(self.model) else self.model
        if hasattr(model, "init_weights"):
            model.init_weights()
            # sync params and buffers
            for name, params in model.state_dict().items():
                broadcast(params)

    def scale_lr(
        self, optim_wrapper: OptimWrapper, auto_scale_lr: Optional[Dict] = None
    ) -> None:
        """用于根据 "autoscalelr_cfg" 中的 "base_batch_size" 与实际 batch 大小的比率自动缩放训练中的学习率."""
        if auto_scale_lr is None or not auto_scale_lr.get("enable", False):
            return None

        assert (
            "base_batch_size" in auto_scale_lr
        ), "Lack of `base_batch_size` in `auto_scale_lr`."
        dataloader: Union[DataLoader, Dict] = self._train_dataloader
        bs = (
            dataloader.batch_size
            if isinstance(dataloader, DataLoader)
            else dataloader["batch_size"]
        )
        real_bs = self.world_size * bs
        base_bs = auto_scale_lr["base_batch_size"]
        ratio = float(real_bs) / float(base_bs)
        self.logger.info(
            f"LR is set based on batch size of {base_bs} "
            f"and the current batch size is {real_bs}. "
            f"Scaling the original LR by {ratio}."
        )

        def _is_built(schedulers):
            if isinstance(schedulers, dict):
                return (
                    False
                    if "type" in schedulers
                    else any(_is_built(s) for s in schedulers.values())
                )
            if isinstance(schedulers, list):
                return any(_is_built(s) for s in schedulers)
            return isinstance(schedulers, _ParamScheduler)

        if _is_built(self.param_schedulers):
            raise RuntimeError(
                "`scale_lr` should be called before building "
                "ParamScheduler because ParamScheduler will "
                "store initial lr from optimizer wrappers"
            )

        assert isinstance(
            optim_wrapper, OptimWrapper
        ), "`scale_lr should be called after building OptimWrapper"
        wrappers = (
            list(optim_wrapper.values())
            if isinstance(optim_wrapper, OptimWrapperDict)
            else [optim_wrapper]
        )
        for wrapper in wrappers:
            for group in wrapper.optimizer.param_groups:
                group["lr"] = group["lr"] * ratio

    def build_optim_wrapper(
        self, optim_wrapper: Union[Optimizer, OptimWrapper, Dict]
    ) -> Union[OptimWrapper, OptimWrapperDict]:
        """Build optimizer wrapper.

        - 如果optim_wrapper是一个只包含一个优化器的配置字典, 即字典中只有一个键(optimizer), 并且type是可选的. 则默认情况下会构建一个OptimWrapper对象.
        - 如果optim_wrapper是一个包含多个优化器配置的字典, 即字典中有多个键, 每个键对应一个优化器包装器. 在这种情况下, 必须明确指定构造函数, 因为DefaultOptimizerConstructor无法处理使用多个优化器构建训练过程.
        - 如果optim_wrapper是一个预先构建的优化器包装器字典, 即optim_wrapper的每个值都表示一个OptimWrapper实例. build_optim_wrapper将直接从optim_wrapper中构建一个OptimWrapperDict实例.


        Examples:
            >>> optim_wrapper_cfg = dict(type='OptimWrapper', optimizer=dict(type='SGD', lr=0.01))
            >>> optim_wrapper_cfg = dict(optimizer=dict(type='SGD', lr=0.01))
            >>> optim_wrapper_cfg = dict(
                generator=dict(type='OptimWrapper', optimizer=dict(type='SGD', lr=0.01)),
                discriminator=dict(type='OptimWrapper', optimizer=dict(type='Adam', lr=0.001)),
                constructor='CustomMultiOptimizerConstructor',)
        """
        if isinstance(optim_wrapper, OptimWrapper):
            return optim_wrapper
        if isinstance(optim_wrapper, (dict, ConfigDict, Config)):
            # if single optimizer
            optimizer = optim_wrapper.get("optimizer", None)
            if isinstance(optimizer, Optimizer):
                optim_wrapper.setdefault("type", "OptimWrapper")
                return OPTIM_WRAPPERS.build(optim_wrapper)
            if optimizer is not None:
                return build_optim_wrapper(self.model, optim_wrapper)

            # if multiple optimizers
            if "constructor" in optim_wrapper:
                return build_optim_wrapper(self.model, optim_wrapper)
            else:
                optim_wrappers = OrderedDict()
                for name, optim in optim_wrapper.items():
                    if not isinstance(optim, OptimWrapper):
                        raise ValueError(
                            "each item mush be an optimizer object when "
                            '"type" and "constructor" are not in '
                            f"optimizer, but got {name}={optim}"
                        )
                    optim_wrappers[name] = optim
                return OptimWrapperDict(**optim_wrappers)
        else:
            raise TypeError(
                "optimizer wrapper should be an OptimWrapper "
                f"object or dict, but got {optim_wrapper}"
            )

    def _build_param_scheduler(
        self, scheduler: Union[_ParamScheduler, Dict, List], optim_wrapper: OptimWrapper
    ) -> List[_ParamScheduler]:
        """Build parameter schedulers for a single optimizer."""
        if not isinstance(scheduler, Sequence):
            schedulers = [scheduler]
        else:
            schedulers = scheduler

        param_schedulers = []
        for scheduler in schedulers:
            if isinstance(scheduler, _ParamScheduler):
                param_schedulers.append(scheduler)
            elif isinstance(scheduler, dict):
                _scheduler = copy.deepcopy(scheduler)

                # Set default end
                if isinstance(self._train_loop, BaseLoop):
                    default_end = (
                        self.max_epochs
                        if _scheduler.get("by_epoch", True)
                        else self.max_iters
                    )
                    _scheduler.setdefault("end", default_end)
                    self.logger.debug(
                        f'The `end` of {_scheduler["type"]} is not set. '
                        "Use the max epochs/iters of train loop as default."
                    )

                param_schedulers.append(
                    PARAM_SCHEDULERS.build(
                        _scheduler,
                        default_args=dict(
                            optimizer=optim_wrapper,
                            epoch_length=len(self.train_dataloader),
                        ),
                    )
                )
            else:
                raise TypeError(
                    "scheduler should be a _ParamScheduler object or dict, "
                    f"but got {scheduler}"
                )
        return param_schedulers

    def build_param_scheduler(
        self, scheduler: Union[_ParamScheduler, Dict, List]
    ) -> ParamSchedulerType:
        """Build parameter schedulers.

        - 当仅使用一个优化器时, 返回一个含有指定参数调度器的列表.
        - 当使用多个优化器时, 返回一个字典, 其中 key 与优化器对应, value 对应调度器列表.
        - 需要注意的是, 如果希望不同的优化器使用不同的参数调度器来更新优化器的超参数, 输入参数 scheduler 必须是一个与优化器参数保持key一致的字典. 否则使用相同的参数调度器来更新所有优化器的超参数.

        Examples:
            >>> scheduler_cfg = dict(type='MultiStepLR', milestones=[1, 2])
            >>> scheduler_cfg = [dict(type='MultiStepLR', milestones=[1, 2]),dict(type='StepLR', step_size=1)]
        """
        param_schedulers: ParamSchedulerType
        # if only one optimizer
        if not isinstance(self.optim_wrapper, OptimWrapperDict):
            assert isinstance(self.optim_wrapper, OptimWrapper), (
                "`build_optimizer` should be called before"
                "`build_param_scheduler` because the latter depends "
                "on the former"
            )
            param_schedulers = self._build_param_scheduler(
                scheduler, self.optim_wrapper
            )
            return param_schedulers
        # if multiple optimizers
        else:
            param_schedulers = dict()
            for name, optimizer in self.optim_wrapper.items():
                if isinstance(scheduler, dict) and "type" not in scheduler:
                    param_schedulers[name] = self._build_param_scheduler(
                        scheduler[name], optimizer
                    )
                else:
                    param_schedulers[name] = self._build_param_scheduler(
                        scheduler, optimizer
                    )
            return param_schedulers

    def build_evaluator(self, evaluator: Union[Dict, List, Evaluator]) -> Evaluator:
        """Build evaluator.

        Examples of ``evaluator``::

            # evaluator could be a built Evaluator instance
            evaluator = Evaluator(metrics=[ToyMetric()])

            # evaluator can also be a list of dict
            evaluator = [
                dict(type='ToyMetric1'),
                dict(type='ToyEvaluator2')
            ]

            # evaluator can also be a list of built metric
            evaluator = [ToyMetric1(), ToyMetric2()]

            # evaluator can also be a dict with key metrics
            evaluator = dict(metrics=ToyMetric())
            # metric is a list
            evaluator = dict(metrics=[ToyMetric()])

        Args:
            evaluator (Evaluator or dict or list): An Evaluator object or a
                config dict or list of config dict used to build an Evaluator.

        Returns:
            Evaluator: Evaluator build from ``evaluator``.
        """
        if isinstance(evaluator, Evaluator):
            return evaluator
        elif isinstance(evaluator, dict):
            # if `metrics` in dict keys, it means to build customized evalutor
            if "metrics" in evaluator:
                evaluator.setdefault("type", "Evaluator")
                return EVALUATOR.build(evaluator)
            # otherwise, default evalutor will be built
            else:
                return Evaluator(evaluator)
        elif isinstance(evaluator, list):
            # use the default `Evaluator`
            return Evaluator(evaluator)
        else:
            raise TypeError(
                "evaluator should be one of dict, list of dict, and Evaluator"
                f", but got {evaluator}"
            )

    @staticmethod
    def build_dataloader(
        dataloader: Union[DataLoader, Dict],
        seed: Optional[int] = None,
        diff_rank_seed: bool = False,
    ) -> DataLoader:
        """Build dataloader.

        The method builds three components:

        - Dataset
        - Sampler
        - Dataloader

        An example of ``dataloader``::

            dataloader = dict(
                dataset=dict(type='ToyDataset'),
                sampler=dict(type='DefaultSampler', shuffle=True),
                batch_size=1,
                num_workers=9
            )

        Args:
            dataloader (DataLoader or dict): A Dataloader object or a dict to
                build Dataloader object. If ``dataloader`` is a Dataloader
                object, just returns itself.
            seed (int, optional): Random seed. Defaults to None.
            diff_rank_seed (bool): Whether or not set different seeds to
                different ranks. If True, the seed passed to sampler is set
                to None, in order to synchronize the seeds used in samplers
                across different ranks.


        Returns:
            Dataloader: DataLoader build from ``dataloader_cfg``.
        """
        if isinstance(dataloader, DataLoader):
            return dataloader

        dataloader_cfg = copy.deepcopy(dataloader)

        # build dataset
        dataset_cfg = dataloader_cfg.pop("dataset")
        if isinstance(dataset_cfg, dict):
            dataset = DATASETS.build(dataset_cfg)
        else:
            # fallback to raise error in dataloader
            # if `dataset_cfg` is not a valid type
            dataset = dataset_cfg

        # build sampler
        sampler_cfg = dataloader_cfg.pop("sampler")
        if isinstance(sampler_cfg, dict):
            sampler_seed = None if diff_rank_seed else seed
            sampler = DATA_SAMPLERS.build(
                sampler_cfg, default_args=dict(dataset=dataset, seed=sampler_seed)
            )
        else:
            # fallback to raise error in dataloader
            # if `sampler_cfg` is not a valid type
            sampler = sampler_cfg

        # build batch sampler
        batch_sampler_cfg = dataloader_cfg.pop("batch_sampler", None)
        if batch_sampler_cfg is None:
            batch_sampler = None
        elif isinstance(batch_sampler_cfg, dict):
            batch_sampler = DATA_SAMPLERS.build(
                batch_sampler_cfg,
                default_args=dict(
                    sampler=sampler, batch_size=dataloader_cfg.pop("batch_size")
                ),
            )
        else:
            # fallback to raise error in dataloader
            # if `batch_sampler_cfg` is not a valid type
            batch_sampler = batch_sampler_cfg

        # build dataloader
        init_fn: Optional[partial]

        if "worker_init_fn" in dataloader_cfg:
            worker_init_fn_cfg = dataloader_cfg.pop("worker_init_fn")
            worker_init_fn_type = worker_init_fn_cfg.pop("type")
            if isinstance(worker_init_fn_type, str):
                worker_init_fn = FUNCTIONS.get(worker_init_fn_type)
            elif callable(worker_init_fn_type):
                worker_init_fn = worker_init_fn_type
            else:
                raise TypeError(
                    "type of worker_init_fn should be string or callable "
                    f"object, but got {type(worker_init_fn)}"
                )
            assert callable(worker_init_fn)
            init_fn = partial(worker_init_fn, **worker_init_fn_cfg)
        else:
            if seed is not None:
                disable_subprocess_warning = dataloader_cfg.pop(
                    "disable_subprocess_warning", False
                )
                assert isinstance(disable_subprocess_warning, bool), (
                    "disable_subprocess_warning should be a bool, but got "
                    f"{type(disable_subprocess_warning)}"
                )
                init_fn = partial(
                    default_worker_init_fn,
                    num_workers=dataloader_cfg.get("num_workers"),
                    rank=get_rank(),
                    seed=seed,
                    disable_subprocess_warning=disable_subprocess_warning,
                )
            else:
                init_fn = None

        # `persistent_workers` requires pytorch version >= 1.7
        if "persistent_workers" in dataloader_cfg and digit_version(
            TORCH_VERSION
        ) < digit_version("1.7.0"):
            print_log(
                "`persistent_workers` is only available when " "pytorch version >= 1.7",
                logger="current",
                level=logging.WARNING,
            )
            dataloader_cfg.pop("persistent_workers")

        # The default behavior of `collat_fn` in dataloader is to
        # merge a list of samples to form a mini-batch of Tensor(s).
        # However, in TorchTrainer, if `collate_fn` is not defined in
        # dataloader_cfg, `input_collate` will only convert the list of
        # samples into a dict without stacking the batch tensor.
        collate_fn_cfg = dataloader_cfg.pop("collate_fn", dict(type="input_collate"))
        if isinstance(collate_fn_cfg, dict):
            collate_fn_type = collate_fn_cfg.pop("type")
            if isinstance(collate_fn_type, str):
                collate_fn = FUNCTIONS.get(collate_fn_type)
            else:
                collate_fn = collate_fn_type
            collate_fn = partial(collate_fn, **collate_fn_cfg)
        elif callable(collate_fn_cfg):
            collate_fn = collate_fn_cfg
        else:
            raise TypeError(
                "collate_fn should be a dict or callable object, but got "
                f"{collate_fn_cfg}"
            )
        data_loader = DataLoader(
            dataset=dataset,
            sampler=sampler if batch_sampler is None else None,
            batch_sampler=batch_sampler,
            collate_fn=collate_fn,
            worker_init_fn=init_fn,
            **dataloader_cfg,
        )
        return data_loader

    def build_train_loop(self, loop: Union[BaseLoop, Dict]) -> BaseLoop:
        """Build training loop."""
        if isinstance(loop, BaseLoop):
            return loop
        elif not isinstance(loop, dict):
            raise TypeError(
                f"train_loop should be a Loop object or dict, but got {loop}"
            )

        loop_cfg = copy.deepcopy(loop)

        if "type" in loop_cfg and "by_epoch" in loop_cfg:
            raise RuntimeError(
                "Only one of `type` or `by_epoch` can exist in `loop_cfg`."
            )

        if "type" in loop_cfg:
            loop = LOOPS.build(
                loop_cfg,
                default_args=dict(runner=self, dataloader=self._train_dataloader),
            )
        else:
            by_epoch = loop_cfg.pop("by_epoch")
            if by_epoch:
                loop = EpochBasedTrainLoop(
                    **loop_cfg, runner=self, dataloader=self._train_dataloader
                )
            else:
                loop = IterBasedTrainLoop(
                    **loop_cfg, runner=self, dataloader=self._train_dataloader
                )
        return loop

    def build_val_loop(self, loop: Union[BaseLoop, Dict]) -> BaseLoop:
        """Build validation loop."""
        if isinstance(loop, BaseLoop):
            return loop
        elif not isinstance(loop, dict):
            raise TypeError(f"val_loop should be a Loop object or dict, but got {loop}")

        loop_cfg = copy.deepcopy(loop)

        if "type" in loop_cfg:
            loop = LOOPS.build(
                loop_cfg,
                default_args=dict(
                    runner=self,
                    dataloader=self._val_dataloader,
                    evaluator=self._val_evaluator,
                ),
            )
        else:
            loop = ValLoop(
                **loop_cfg,
                runner=self,
                dataloader=self._val_dataloader,
                evaluator=self._val_evaluator,
            )

        return loop

    def build_test_loop(self, loop: Union[BaseLoop, Dict]) -> BaseLoop:
        """Build test loop."""
        if isinstance(loop, BaseLoop):
            return loop
        elif not isinstance(loop, dict):
            raise TypeError(
                f"test_loop should be a Loop object or dict, but got {loop}"
            )

        loop_cfg = copy.deepcopy(loop)

        if "type" in loop_cfg:
            loop = LOOPS.build(
                loop_cfg,
                default_args=dict(
                    runner=self,
                    dataloader=self._test_dataloader,
                    evaluator=self._test_evaluator,
                ),
            )
        else:
            loop = TestLoop(
                **loop_cfg,
                runner=self,
                dataloader=self._test_dataloader,
                evaluator=self._test_evaluator,
            )

        return loop

    def build_log_processor(
        self, log_processor: Union[LogProcessor, Dict]
    ) -> LogProcessor:
        """Build test log_processor."""
        log_processor = dict() if log_processor is None else log_processor
        if isinstance(log_processor, LogProcessor):
            return log_processor
        elif not isinstance(log_processor, dict):
            raise TypeError(
                "log processor should be a LogProcessor object or dict, but"
                f"got {log_processor}"
            )

        log_processor_cfg = copy.deepcopy(log_processor)

        if "type" in log_processor_cfg:
            log_processor = LOG_PROCESSORS.build(log_processor_cfg)
        else:
            log_processor = LogProcessor(**log_processor_cfg)

        return log_processor

    def load_or_resume(self) -> None:
        """load or resume checkpoint."""
        if self._has_loaded:
            return None

        # decide to load from checkpoint or resume from checkpoint
        resume_from = None
        if self._resume and self._load_from is None:
            # auto resume from the latest checkpoint
            resume_from = find_latest_checkpoint(self.work_dir)
            self.logger.info(f"Auto resumed from the latest checkpoint {resume_from}.")
        elif self._resume and self._load_from is not None:
            # resume from the specified checkpoint
            resume_from = self._load_from

        if resume_from is not None:
            self.resume(resume_from)
            self._has_loaded = True
        elif self._load_from is not None:
            self.load_checkpoint(self._load_from)
            self._has_loaded = True

    def resume(
        self,
        filename: str,
        resume_optimizer: bool = True,
        resume_param_scheduler: bool = True,
        map_location: Union[str, Callable] = "default",
    ) -> None:
        """Resume model from checkpoint.

        Args:
            filename (str): Accept local filepath, URL, ``torchvision://xxx``,
                ``open-mmlab://xxx``.
            resume_optimizer (bool): Whether to resume optimizer state.
                Defaults to True.
            resume_param_scheduler (bool): Whether to resume param scheduler
                state. Defaults to True.
            map_location (str or callable):A string or a callable function to
                specifying how to remap storage locations.
                Defaults to 'default'.
        """
        if map_location == "default":
            device = get_device()
            checkpoint = self.load_checkpoint(filename, map_location=device)
        else:
            checkpoint = self.load_checkpoint(filename, map_location=map_location)

        self.train_loop._epoch = checkpoint["meta"]["epoch"]
        self.train_loop._iter = checkpoint["meta"]["iter"]

        # check whether the number of GPU used for current experiment
        # is consistent with resuming from checkpoint
        if "config" in checkpoint["meta"]:
            config = TorchTrainer.Config.fromstring(
                checkpoint["meta"]["config"], file_format=".py"
            )
            previous_gpu_ids = config.get("gpu_ids", None)
            if (
                previous_gpu_ids is not None
                and len(previous_gpu_ids) > 0
                and len(previous_gpu_ids) != self._world_size
            ):
                # TODO, should we modify the iteration?
                if self.auto_scale_lr is None or not self.auto_scale_lr.get(
                    "enable", False
                ):
                    raise RuntimeError(
                        "Number of GPUs used for current experiment is not "
                        "consistent with the checkpoint being resumed from. "
                        "This will result in poor performance due to the "
                        "learning rate. You must set the "
                        "`auto_scale_lr` parameter for Runner and make "
                        '`auto_scale_lr["enable"]=True`.'
                    )
                else:
                    self.logger.info(
                        "Number of GPU used for current experiment is not "
                        "consistent with resuming from checkpoint but the "
                        "leaning rate will be adjusted according to the "
                        f"setting in auto_scale_lr={self.auto_scale_lr}"
                    )

        # resume random seed
        resumed_seed = checkpoint["meta"].get("seed", None)
        current_seed = self._randomness_cfg.get("seed")
        if resumed_seed is not None and resumed_seed != current_seed:
            if current_seed is not None:
                self.logger.warning(
                    f"The value of random seed in the "
                    f'checkpoint "{resumed_seed}" is '
                    f"different from the value in "
                    f'`randomness` config "{current_seed}"'
                )
            self._randomness_cfg.update(seed=resumed_seed)
            self.set_randomness(**self._randomness_cfg)

        resumed_dataset_meta = checkpoint["meta"].get("dataset_meta", None)
        dataset_meta = getattr(self.train_dataloader.dataset, "metainfo", None)

        # `resumed_dataset_meta` and `dataset_meta` could be object like
        # np.ndarray, which cannot be directly judged as equal or not,
        # therefore we just compared their dumped results.
        if pickle.dumps(resumed_dataset_meta) != pickle.dumps(dataset_meta):
            self.logger.warning(
                "The dataset metainfo from the resumed checkpoint is "
                "different from the current training dataset, please "
                "check the correctness of the checkpoint or the training "
                "dataset."
            )

        self.message_hub.load_state_dict(checkpoint["message_hub"])

        # resume optimizer
        if "optimizer" in checkpoint and resume_optimizer:
            self.optim_wrapper = self.build_optim_wrapper(self.optim_wrapper)
            self.optim_wrapper.load_state_dict(checkpoint["optimizer"])

        # resume param scheduler
        if resume_param_scheduler and self.param_schedulers is None:
            self.logger.warning(
                "`resume_param_scheduler` is True but `self.param_schedulers` "
                "is None, so skip resuming parameter schedulers"
            )
            resume_param_scheduler = False
        if "param_schedulers" in checkpoint and resume_param_scheduler:
            self.param_schedulers = self.build_param_scheduler(self.param_schedulers)
            if isinstance(self.param_schedulers, dict):
                for name, schedulers in self.param_schedulers.items():
                    for scheduler, ckpt_scheduler in zip(
                        schedulers, checkpoint["param_schedulers"][name]
                    ):
                        scheduler.load_state_dict(ckpt_scheduler)
            else:
                for scheduler, ckpt_scheduler in zip(
                    self.param_schedulers, checkpoint["param_schedulers"]
                ):
                    scheduler.load_state_dict(ckpt_scheduler)

        self._has_loaded = True

        self.logger.info(f"resumed epoch: {self.epoch}, iter: {self.iter}")

    def load_checkpoint(
        self,
        filename: str,
        map_location: Union[str, Callable] = "cpu",
        strict: bool = False,
        revise_keys: list = [(r"^module.", "")],
    ):
        """Load checkpoint from given ``filename``.

        Args:
            filename (str): Accept local filepath, URL, ``torchvision://xxx``,
                ``open-mmlab://xxx``.
            map_location (str or callable): A string or a callable function to
                specifying how to remap storage locations.
                Defaults to 'cpu'.
            strict (bool): strict (bool): Whether to allow different params for
                the model and checkpoint.
            revise_keys (list): A list of customized keywords to modify the
                state_dict in checkpoint. Each item is a (pattern, replacement)
                pair of the regular expression operations. Defaults to strip
                the prefix 'module.' by [(r'^module\\.', '')].
        """
        checkpoint = _load_checkpoint(filename, map_location=map_location)

        # Add comments to describe the usage of `after_load_ckpt`
        self.call_hook("after_load_checkpoint", checkpoint=checkpoint)

        if is_model_wrapper(self.model):
            model = self.model.module
        else:
            model = self.model

        checkpoint = _load_checkpoint_to_model(
            model, checkpoint, strict, revise_keys=revise_keys
        )

        self._has_loaded = True

        self.logger.info(f"Load checkpoint from {filename}")

        return checkpoint

    @master_only
    def save_checkpoint(
        self,
        out_dir: str,
        filename: str,
        save_optimizer: bool = True,
        save_param_scheduler: bool = True,
        meta: Optional[dict] = None,
        by_epoch: bool = True,
        backend_args: Optional[dict] = None,
    ):
        """Save checkpoints"""
        if meta is None:
            meta = {}
        elif not isinstance(meta, dict):
            raise TypeError(f"meta should be a dict or None, but got {type(meta)}")

        if by_epoch:
            # self.epoch 在调用 `self.call_hook('after_train_epoch')` 后增加1,
            # 但是 `save_checkpoint` 是由 `CheckpointHook` 的 `after_train_epoch` 方法调用的, 所以 `epoch` 应该是 `self.epoch + 1`.
            meta.setdefault("epoch", self.epoch + 1)
            meta.setdefault("iter", self.iter)
        else:
            meta.setdefault("epoch", self.epoch)
            meta.setdefault("iter", self.iter + 1)

        filepath = join_path(out_dir, filename, backend_args=backend_args)

        meta.update(
            cfg=self.cfg.pretty_text,
            seed=self.seed,
            experiment_name=self.experiment_name,
            time=time.strftime("%Y%m%d_%H%M%S", time.localtime()),
            TorchTrainer_version=TorchTrainer.__version__ + get_git_hash(),
        )

        if hasattr(self.train_dataloader.dataset, "metainfo"):
            meta.update(dataset_meta=self.train_dataloader.dataset.metainfo)

        if is_model_wrapper(self.model):
            model = self.model.module
        else:
            model = self.model

        checkpoint = {
            "meta": meta,
            "state_dict": weights_to_cpu(model.state_dict()),
            "message_hub": apply_to(
                self.message_hub.state_dict(),
                lambda x: hasattr(x, "cpu"),
                lambda x: x.cpu(),
            ),
        }
        # save optimizer state dict to checkpoint
        if save_optimizer:
            if isinstance(self.optim_wrapper, OptimWrapper):
                checkpoint["optimizer"] = apply_to(
                    self.optim_wrapper.state_dict(),
                    lambda x: hasattr(x, "cpu"),
                    lambda x: x.cpu(),
                )
            else:
                raise TypeError(
                    "self.optim_wrapper should be an `OptimWrapper` "
                    "or `OptimWrapperDict` instance, but got "
                    f"{self.optim_wrapper}"
                )

        # save param scheduler state dict
        if save_param_scheduler and self.param_schedulers is None:
            self.logger.warning(
                "`save_param_scheduler` is True but `self.param_schedulers` "
                "is None, so skip saving parameter schedulers"
            )
            save_param_scheduler = False
        if save_param_scheduler:
            if isinstance(self.param_schedulers, dict):
                checkpoint["param_schedulers"] = dict()
                for name, schedulers in self.param_schedulers.items():
                    checkpoint["param_schedulers"][name] = []
                    for scheduler in schedulers:
                        state_dict = scheduler.state_dict()
                        checkpoint["param_schedulers"][name].append(state_dict)
            else:
                checkpoint["param_schedulers"] = []
                for scheduler in self.param_schedulers:
                    state_dict = scheduler.state_dict()
                    checkpoint["param_schedulers"].append(state_dict)

        self.call_hook("before_save_checkpoint", checkpoint=checkpoint)
        save_checkpoint(
            checkpoint,
            filepath,
            backend_args=backend_args,
        )

    def train(self) -> nn.Module:
        """Launch training."""
        # check arguments
        if is_model_wrapper(self.model):
            ori_model = self.model.module
        else:
            ori_model = self.model
        assert hasattr(ori_model, "train_step"), (
            "If you want to train your model, please make sure your model "
            "has implemented `train_step`."
        )

        if self._val_loop is not None:
            assert hasattr(ori_model, "val_step"), (
                "If you want to validate your model, please make sure your "
                "model has implemented `val_step`."
            )

        if self._train_loop is None:
            raise RuntimeError(
                "`self._train_loop` should not be None when calling train "
                "method. Please provide `train_dataloader`, `train_cfg`, "
                "`optimizer` and `param_scheduler` arguments when "
                "initializing runner."
            )

        self._train_loop = self.build_train_loop(self._train_loop)
        self.optim_wrapper = self.build_optim_wrapper(self.optim_wrapper)
        self.scale_lr(
            self.optim_wrapper, self.auto_scale_lr
        )  # Automatically scaling lr by linear scaling rule
        if self.param_schedulers is not None:
            self.param_schedulers = self.build_param_scheduler(self.param_schedulers)

        if self._val_loop is not None:
            self._val_loop = self.build_val_loop(self._val_loop)

        self.call_hook("before_run")

        # initialize the model weights
        self._init_model_weights()
        self.load_or_resume()

        # Initiate inner count of `optim_wrapper`.
        self.optim_wrapper.initialize_count_status(
            self.model, self._train_loop.iter, self._train_loop.max_iters
        )

        self._maybe_compile("train_step")

        model = self.train_loop.run()
        self.call_hook("after_run")
        return model

    def val(self) -> dict:
        """Launch validation.

        Returns:
            dict: A dict of metrics on validation set.
        """
        if self._val_loop is None:
            raise RuntimeError(
                "`self._val_loop` should not be None when calling val method."
                "Please provide `val_dataloader`, `val_cfg` and "
                "`val_evaluator` arguments when initializing runner."
            )

        self._val_loop = self.build_val_loop(self._val_loop)

        self.call_hook("before_run")

        # make sure checkpoint-related hooks are triggered after `before_run`
        self.load_or_resume()

        metrics = self.val_loop.run()
        self.call_hook("after_run")
        return metrics

    def test(self) -> dict:
        """Launch test.

        Returns:
            dict: A dict of metrics on testing set.
        """
        if self._test_loop is None:
            raise RuntimeError(
                "`self._test_loop` should not be None when calling test "
                "method. Please provide `test_dataloader`, `test_cfg` and "
                "`test_evaluator` arguments when initializing runner."
            )

        self._test_loop = self.build_test_loop(self._test_loop)

        self.call_hook("before_run")

        # make sure checkpoint-related hooks are triggered after `before_run`
        self.load_or_resume()

        metrics = self.test_loop.run()
        self.call_hook("after_run")
        return metrics

    def get_hooks_info(self) -> str:
        # Get hooks info in each stage
        stage_hook_map: Dict[str, list] = {stage: [] for stage in Hook.stages}
        for hook in self.hooks:
            try:
                priority = Priority(hook.priority).name
            except ValueError:
                priority = hook.priority
            classname = hook.__class__.__name__
            hook_info = f"({priority:<12}) {classname:<35}"
            for trigger_stage in hook.get_triggered_stages():
                stage_hook_map[trigger_stage].append(hook_info)

        stage_hook_infos = []
        for stage in Hook.stages:
            hook_infos = stage_hook_map[stage]
            if len(hook_infos) > 0:
                info = f"{stage}:\n"
                info += "\n".join(hook_infos)
                info += "\n -------------------- "
                stage_hook_infos.append(info)
        return "\n".join(stage_hook_infos)

    def call_hook(self, fn_name: str, **kwargs) -> None:
        """Call all hooks.

        Args:
            fn_name (str): The function name in each hook to be called, such as
                "before_train_epoch".
            **kwargs: Keyword arguments passed to hook.
        """
        for hook in self._hooks:
            # support adding additional custom hook methods
            if hasattr(hook, fn_name):
                try:
                    getattr(hook, fn_name)(self, **kwargs)
                except TypeError as e:
                    raise TypeError(f"{e} in {hook}") from None

    def register_hook(
        self,
        hook: Union[Hook, Dict],
        priority: Optional[Union[str, int, Priority]] = None,
    ) -> None:
        """Register a hook into the hook list.

        The hook will be inserted into a priority queue, with the specified
        priority (See :class:`Priority` for details of priorities).
        For hooks with the same priority, they will be triggered in the same
        order as they are registered.

        Priority of hook will be decided with the following priority:

        - ``priority`` argument. If ``priority`` is given, it will be priority
          of hook.
        - If ``hook`` argument is a dict and ``priority`` in it, the priority
          will be the value of ``hook['priority']``.
        - If ``hook`` argument is a dict but ``priority`` not in it or ``hook``
          is an instance of ``hook``, the priority will be ``hook.priority``.

        Args:
            hook (:obj:`Hook` or dict): The hook to be registered.
            priority (int or str or :obj:`Priority`, optional): Hook priority.
                Lower value means higher priority.
        """
        if not isinstance(hook, (Hook, dict)):
            raise TypeError(
                f"hook should be an instance of Hook or dict, but got {hook}"
            )

        _priority = None
        if isinstance(hook, dict):
            if "priority" in hook:
                _priority = hook.pop("priority")

            hook_obj = HOOKS.build(hook)
        else:
            hook_obj = hook

        if priority is not None:
            hook_obj.priority = priority
        elif _priority is not None:
            hook_obj.priority = _priority

        inserted = False
        for i in range(len(self._hooks) - 1, -1, -1):
            if get_priority(hook_obj.priority) >= get_priority(self._hooks[i].priority):
                self._hooks.insert(i + 1, hook_obj)
                inserted = True
                break
        if not inserted:
            self._hooks.insert(0, hook_obj)

    def register_default_hooks(self) -> None:
        """Register default hooks into hook list.

        ``hooks`` will be registered into runner to execute some default
        actions like updating model parameters or saving checkpoints.

        Default hooks and their priorities:

        +----------------------+-------------------------+
        | Hooks                | Priority                |
        +======================+=========================+
        | RuntimeInfoHook      | VERY_HIGH (10)          |
        +----------------------+-------------------------+
        | IterTimerHook        | NORMAL (50)             |
        +----------------------+-------------------------+
        | DistSamplerSeedHook  | NORMAL (50)             |
        +----------------------+-------------------------+
        | LoggerHook           | BELOW_NORMAL (60)       |
        +----------------------+-------------------------+
        | ParamSchedulerHook   | LOW (70)                |
        +----------------------+-------------------------+
        | CheckpointHook       | VERY_LOW (90)           |
        +----------------------+-------------------------+

        If ``hooks`` is None, above hooks will be registered by
        default::

            default_hooks = dict(
                runtime_info=dict(type='RuntimeInfoHook'),
                timer=dict(type='IterTimerHook'),
                sampler_seed=dict(type='DistSamplerSeedHook'),
                logger=dict(type='LoggerHook'),
                param_scheduler=dict(type='ParamSchedulerHook'),
                checkpoint=dict(type='CheckpointHook', interval=1),
            )

        The final registered default hooks will be :obj:`RuntimeInfoHook`,
        :obj:`DistSamplerSeedHook`, :obj:`LoggerHook`,
        :obj:`ParamSchedulerHook` and :obj:`CheckpointHook`.

        Args:
            hooks (dict[str, Hook or dict], optional): Default hooks or configs
                to be registered.
        """
        default_hooks: dict = dict(
            runtime_info=dict(type="RuntimeInfoHook"),
            timer=dict(type="IterTimerHook"),
            sampler_seed=dict(type="DistSamplerSeedHook"),
            logger=dict(type="LoggerHook"),
            param_scheduler=dict(type="ParamSchedulerHook"),
            checkpoint=dict(type="CheckpointHook", interval=1),
        )
        for hook in default_hooks.values():
            self.register_hook(hook)

    def register_custom_hooks(self, hooks: List[Union[Hook, Dict]]) -> None:
        """Register custom hooks into hook list.

        Args:
            hooks (list[Hook | dict]): List of hooks or configs to be
                registered.
        """
        for hook in hooks:
            self.register_hook(hook)

    def register_hooks(
        self,
        hooks: Optional[List[Union[Hook, Dict]]] = None,
    ) -> None:
        """Register default hooks and custom hooks into hook list."""
        self.register_default_hooks()

        if hooks is not None:
            self.register_custom_hooks(hooks)

    @master_only
    def dump_config(self) -> None:
        """Dump config to `work_dir`."""
        if self.cfg.filename is not None:
            filename = osp.basename(self.cfg.filename)
        else:
            filename = f"{self.timestamp}.py"
        self.cfg.dump(osp.join(self.work_dir, filename))

    def _check_scheduler_cfg(
        self, param_scheduler: Optional[Union[dict, list, _ParamScheduler]]
    ) -> None:
        """将 `param_scheduler` 解析为参数调度器列表或对应字典.
        如果只使用一个优化器(只包含一个 OptimWrapper 的字典), 则解析后应该是参数调度器参数配置或类实例的列表.
        如果使用多个优化器(包含多个 OptimWrapper 的字典), 则解析后应该是一个字典. 其 key 值与优化器字典一致, Value 值为参数调度器参数配置或类实例的列表.
        """
        if param_scheduler is None:
            return
        if isinstance(param_scheduler, _ParamScheduler):
            return
        if is_seq_of(param_scheduler, _ParamScheduler):
            return

        if is_seq_of(param_scheduler, dict):
            for _param_scheduler in param_scheduler:
                assert "type" in _param_scheduler, (
                    "Each parameter scheduler should contain the key type, "
                    f"but got {_param_scheduler}"
                )
        elif isinstance(param_scheduler, dict):
            if "type" not in param_scheduler:
                for key, _param_scheduler in param_scheduler.items():
                    assert isinstance(
                        _param_scheduler, (dict, tuple, list, _ParamScheduler)
                    ), (
                        "Each value of `param_scheduler` should be a "
                        f"dict or a list, but got {_param_scheduler} with "
                        f"type {type(_ParamScheduler)}"
                    )

        else:
            raise TypeError(
                "`param_scheduler` should be a `_ParamScheduler`, `dict`, "
                f"list or a tuple, but got {type(param_scheduler)}. If "
                "`param_scheduler` is a list of dict, it means a list of "
                "scheduler configs for single optimizer. If it is a dict and "
                "contains key `type`, it means a scheduler config for a "
                "single optimizer. If it does not contain key `type`, it "
                "means multiple lists of schedulers for multiple optimizers."
            )

    def _log_env(self, env_cfg: dict) -> None:
        """Logging environment information of the current task.

        Args:
            env_cfg (dict): The environment config of the runner.
        """
        # Collect and log environment information.
        env = collect_env()
        runtime_env = OrderedDict()
        runtime_env.update(env_cfg)
        runtime_env.update(self._randomness_cfg)
        runtime_env["seed"] = self._seed
        runtime_env["Distributed launcher"] = self._launcher
        runtime_env["Distributed training"] = self._distributed
        runtime_env["GPU number"] = self._world_size

        env_info = "\n    " + "\n    ".join(f"{k}: {v}" for k, v in env.items())
        runtime_env_info = "\n    " + "\n    ".join(
            f"{k}: {v}" for k, v in runtime_env.items()
        )
        dash_line = "-" * 60
        self.logger.info(
            "\n" + dash_line + "\nSystem environment:" + env_info + "\n"
            "\nRuntime environment:" + runtime_env_info + "\n" + dash_line + "\n"
        )

        if self.cfg._cfg_dict:
            self.logger.info(f"Config:\n{self.cfg.pretty_text}")

    def _maybe_compile(self, target: str) -> None:
        """Use `torch.compile` to optimize model/wrapped_model."""
        compile_cfg = self.cfg.get("compile", None)
        if compile_cfg is None:
            # no compile options given, won't compile
            return

        if isinstance(compile_cfg, bool):
            if not compile_cfg:
                # compile=False, compilation is disabled
                return
            # compile=True, use default configurations
            compile_cfg = dict()

        assert digit_version(TORCH_VERSION) >= digit_version(
            "2.0.0"
        ), "PyTorch >= 2.0.0 is required to enable torch.compile"
        assert isinstance(
            compile_cfg, dict
        ), f"`compile` should be a dict or bool, got {type(compile_cfg)}"

        func = getattr(self.model, target)
        compiled_func = torch.compile(func, **compile_cfg)
        setattr(self.model, target, compiled_func)
        self.logger.info(
            'Model has been "compiled". The first few iterations'
            " will be slow, please be patient."
        )

    @property
    def experiment_name(self):
        """str: Name of experiment."""
        return self._experiment_name

    @property
    def model_name(self):
        """str: Name of the model, usually the module class name."""
        return self._model_name

    @property
    def work_dir(self):
        """str: The working directory to save checkpoints and logs."""
        return self._work_dir

    @property
    def log_dir(self):
        return self._log_dir

    @property
    def max_epochs(self):
        """int: Total epochs to train model."""
        if isinstance(self.train_loop, BaseLoop):
            return self.train_loop.max_epochs
        else:
            return 0

    @property
    def max_iters(self):
        """int: Total iterations to train model."""
        if isinstance(self.train_loop, BaseLoop):
            return self.train_loop.max_iters
        else:
            return 0

    @property
    def epoch(self):
        """int: Current epoch."""
        if isinstance(self.train_loop, BaseLoop):
            return self.train_loop.epoch
        else:
            return 0

    @property
    def iter(self):
        """int: Current iteration."""
        if isinstance(self.train_loop, BaseLoop):
            return self.train_loop.iter
        else:
            return 0

    @property
    def launcher(self):
        """str: Way to launcher multi processes."""
        return self._launcher

    @property
    def distributed(self):
        """bool: Whether current environment is distributed."""
        return self._distributed

    @property
    def rank(self):
        """int: Rank of current process."""
        return self._rank

    @property
    def world_size(self):
        """int: Number of processes participating in the job."""
        return self._world_size

    @property
    def deterministic(self):
        """int: Whether cudnn to select deterministic algorithms."""
        return self._deterministic

    @property
    def seed(self):
        """int: A number to set random modules."""
        return self._seed

    @property
    def timestamp(self):
        """str: Timestamp when creating experiment."""
        return self._timestamp

    @property
    def hooks(self):
        """list[:obj:`Hook`]: A list of registered hooks."""
        return self._hooks

    @property
    def train_loop(self):
        """:obj:`BaseLoop`: A loop to run training."""
        if isinstance(self._train_loop, BaseLoop) or self._train_loop is None:
            return self._train_loop
        else:
            self._train_loop = self.build_train_loop(self._train_loop)
            return self._train_loop

    @property
    def val_loop(self):
        """:obj:`BaseLoop`: A loop to run validation."""
        if isinstance(self._val_loop, BaseLoop) or self._val_loop is None:
            return self._val_loop
        else:
            self._val_loop = self.build_val_loop(self._val_loop)
            return self._val_loop

    @property
    def test_loop(self):
        """:obj:`BaseLoop`: A loop to run testing."""
        if isinstance(self._test_loop, BaseLoop) or self._test_loop is None:
            return self._test_loop
        else:
            self._test_loop = self.build_test_loop(self._test_loop)
            return self._test_loop

    @property
    def train_dataloader(self):
        """The data loader for training."""
        return self.train_loop.dataloader

    @property
    def val_dataloader(self):
        """The data loader for validation."""
        return self.val_loop.dataloader

    @property
    def test_dataloader(self):
        """The data loader for testing."""
        return self.test_loop.dataloader

    @property
    def val_evaluator(self):
        """:obj:`Evaluator`: An evaluator for validation."""
        return self.val_loop.evaluator

    @property
    def test_evaluator(self):
        """:obj:`Evaluator`: An evaluator for testing."""
        return self.test_loop.evaluator

    @property
    def val_interval(self):
        """int: Interval to run validation during training."""
        return self.train_loop.val_interval

    @property
    def val_begin(self):
        """int: The epoch/iteration to start running validation during
        training."""
        return self.train_loop.val_begin<|MERGE_RESOLUTION|>--- conflicted
+++ resolved
@@ -252,10 +252,6 @@
 
         # 参数初始化: 优化器(optim_wrapper) 和 优化器参数调度器(param_scheduler)
 
-<<<<<<< HEAD
-
-=======
->>>>>>> d7734d5d
         self.optim_wrapper = optim_wrapper
         self.auto_scale_lr = auto_scale_lr
         self.param_schedulers = param_scheduler
